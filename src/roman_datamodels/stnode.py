--- conflicted
+++ resolved
@@ -277,260 +277,3 @@
 
     def from_yaml_tree(self, node, tag, ctx):
         return (node)
-
-<<<<<<< HEAD
-=======
-###################################
-#
-# Roman section
-#
-###################################
-
-class WfiScienceRaw(TaggedObjectNode):
-    _tag = "tag:stsci.edu:datamodels/roman/wfi_science_raw-1.0.0"
-
-class WfiScienceRawConverter(TaggedObjectNodeConverter):
-    tags = ["tag:stsci.edu:datamodels/roman/wfi_science_raw-*"]
-    types = ["roman_datamodels.stnode.WfiScienceRaw"]
-
-    def to_yaml_tree(self, obj, tags, ctx):
-        return obj._data
-
-    def from_yaml_tree(self, node, tag, ctx):
-        return WfiScienceRaw(node)
-
-class WfiL2Image(TaggedObjectNode):
-    _tag = "tag:stsci.edu:datamodels/roman/wfi_l2_image-1.0.0"
-
-class WfiL2ImageConverter(TaggedObjectNodeConverter):
-    tags = ["tag:stsci.edu:datamodels/roman/wfi_l2_image-*"]
-    types = ["roman_datamodels.stnode.WfiL2Image"]
-
-    def to_yaml_tree(self, obj, tags, ctx):
-        return obj._data
-
-    def from_yaml_tree(self, node, tag, ctx):
-        return WfiL2Image(node)
-
-
-class WfiImage(TaggedObjectNode):
-    _tag = "tag:stsci.edu:datamodels/roman/wfi_image-1.0.0"
-
-class WfiImageConverter(TaggedObjectNodeConverter):
-    tags = ["tag:stsci.edu:datamodels/roman/wfi_image-*"]
-    types = ["roman_datamodels.stnode.WfiImage"]
-
-    def to_yaml_tree(self, obj, tags, ctx):
-        return obj._data
-
-    def from_yaml_tree(self, node, tag, ctx):
-        return WfiImage(node)
-
-class WfiMode(TaggedObjectNode):
-    _tag = "tag:stsci.edu:datamodels/roman/wfi_mode-1.0.0"
-
-class WfiModeConverter(TaggedObjectNodeConverter):
-    tags = ["tag:stsci.edu:datamodels/roman/wfi_mode-*"]
-    types = ["roman_datamodels.stnode.WfiMode"]
-
-    def to_yaml_tree(self, obj, tags, ctx):
-        return obj._data
-
-    def from_yaml_tree(self, node, tag, ctx):
-        return WfiMode(node)
-
-class Exposure(TaggedObjectNode):
-    _tag = "tag:stsci.edu:datamodels/roman/exposure-1.0.0"
-
-class ExposureConverter(TaggedObjectNodeConverter):
-    tags = ["tag:stsci.edu:datamodels/roman/exposure-*"]
-    types = ["roman_datamodels.stnode.Exposure"]
-
-    def to_yaml_tree(self, obj, tags, ctx):
-        return obj._data
-
-    def from_yaml_tree(self, node, tag, ctx):
-        return Exposure(node)
-
-class Wfi(TaggedObjectNode):
-    _tag = "tag:stsci.edu:datamodels/roman/wfi-1.0.0"
-
-class WfiConverter(TaggedObjectNodeConverter):
-    tags = ["tag:stsci.edu:datamodels/roman/wfi-*"]
-    types = ["roman_datamodels.stnode.Wfi"]
-
-    def to_yaml_tree(self, obj, tags, ctx):
-        return obj._data
-
-    def from_yaml_tree(self, node, tag, ctx):
-        return Wfi(node)
-
-class Program(TaggedObjectNode):
-    _tag = "tag:stsci.edu:datamodels/roman/program-1.0.0"
-
-class ProgramConverter(TaggedObjectNodeConverter):
-    tags = ["tag:stsci.edu:datamodels/roman/program-*"]
-    types = ["roman_datamodels.stnode.Program"]
-
-    def to_yaml_tree(self, obj, tags, ctx):
-        return obj._data
-
-    def from_yaml_tree(self, node, tag, ctx):
-        return Program(node)
-
-class Observation(TaggedObjectNode):
-    _tag = "tag:stsci.edu:datamodels/roman/observation-1.0.0"
-
-class ObservationConverter(TaggedObjectNodeConverter):
-    tags = ["tag:stsci.edu:datamodels/roman/observation-*"]
-    types = ["roman_datamodels.stnode.Observation"]
-
-    def to_yaml_tree(self, obj, tags, ctx):
-        return obj._data
-
-    def from_yaml_tree(self, node, tag, ctx):
-        return Observation(node)
-
-class Ephemeris(TaggedObjectNode):
-    _tag = "tag:stsci.edu:datamodels/roman/ephemeris-1.0.0"
-
-class EphemerisConverter(TaggedObjectNodeConverter):
-    tags = ["tag:stsci.edu:datamodels/roman/ephemeris-*"]
-    types = ["roman_datamodels.stnode.Ephemeris"]
-
-    def to_yaml_tree(self, obj, tags, ctx):
-        return obj._data
-
-    def from_yaml_tree(self, node, tag, ctx):
-        return Ephemeris(node)
-
-class Visit(TaggedObjectNode):
-    _tag = "tag:stsci.edu:datamodels/roman/visit-1.0.0"
-
-class VisitConverter(TaggedObjectNodeConverter):
-    tags = ["tag:stsci.edu:datamodels/roman/visit-*"]
-    types = ["roman_datamodels.stnode.Visit"]
-
-    def to_yaml_tree(self, obj, tags, ctx):
-        return obj._data
-
-    def from_yaml_tree(self, node, tag, ctx):
-        return Visit(node)
-
-class Photometry(TaggedObjectNode):
-    _tag = "tag:stsci.edu:datamodels/roman/photometry-1.0.0"
-
-class PhotometryConverter(TaggedObjectNodeConverter):
-    tags = ["tag:stsci.edu:datamodels/roman/photometry-*"]
-    types = ["roman_datamodels.stnode.Photometry"]
-
-    def to_yaml_tree(self, obj, tags, ctx):
-        return obj._data
-
-    def from_yaml_tree(self, node, tag, ctx):
-        return Photometry(node)
-
-class Coordinates(TaggedObjectNode):
-    _tag = "tag:stsci.edu:datamodels/roman/coordinates-1.0.0"
-
-class CoordinatesConverter(TaggedObjectNodeConverter):
-    tags = ["tag:stsci.edu:datamodels/roman/coordinates-*"]
-    types = ["roman_datamodels.stnode.Coordinates"]
-
-    def to_yaml_tree(self, obj, tags, ctx):
-        return obj._data
-
-    def from_yaml_tree(self, node, tag, ctx):
-        return Coordinates(node)
-
-class Aperture(TaggedObjectNode):
-    _tag = "tag:stsci.edu:datamodels/roman/aperture-1.0.0"
-
-class ApertureConverter(TaggedObjectNodeConverter):
-    tags = ["tag:stsci.edu:datamodels/roman/aperture-*"]
-    types = ["roman_datamodels.stnode.Aperture"]
-
-    def to_yaml_tree(self, obj, tags, ctx):
-        return obj._data
-
-    def from_yaml_tree(self, node, tag, ctx):
-        return Aperture(node)
-
-class Pointing(TaggedObjectNode):
-    _tag = "tag:stsci.edu:datamodels/roman/pointing-1.0.0"
-
-class PointingConverter(TaggedObjectNodeConverter):
-    tags = ["tag:stsci.edu:datamodels/roman/pointing-*"]
-    types = ["roman_datamodels.stnode.Pointing"]
-
-    def to_yaml_tree(self, obj, tags, ctx):
-        return obj._data
-
-    def from_yaml_tree(self, node, tag, ctx):
-        return Pointing(node)
-
-class Target(TaggedObjectNode):
-    _tag = "tag:stsci.edu:datamodels/roman/target-1.0.0"
-
-class TargetConverter(TaggedObjectNodeConverter):
-    tags = ["tag:stsci.edu:datamodels/roman/target-*"]
-    types = ["roman_datamodels.stnode.Target"]
-
-    def to_yaml_tree(self, obj, tags, ctx):
-        return obj._data
-
-    def from_yaml_tree(self, node, tag, ctx):
-        return Target(node)
-
-class VelocityAberration(TaggedObjectNode):
-    _tag = "tag:stsci.edu:datamodels/roman/velocity_aberration-1.0.0"
-
-class VelocityAberrationConverter(TaggedObjectNodeConverter):
-    tags = ["tag:stsci.edu:datamodels/roman/velocity_aberration-*"]
-    types = ["roman_datamodels.stnode.VelocityAberration"]
-
-    def to_yaml_tree(self, obj, tags, ctx):
-        return obj._data
-
-    def from_yaml_tree(self, node, tag, ctx):
-        return VelocityAberration(node)
-
-class Wcsinfo(TaggedObjectNode):
-    _tag = "tag:stsci.edu:datamodels/roman/wcsinfo-1.0.0"
-
-class WcsinfoConverter(TaggedObjectNodeConverter):
-    tags = ["tag:stsci.edu:datamodels/roman/wcsinfo-*"]
-    types = ["roman_datamodels.stnode.Wcsinfo"]
-
-    def to_yaml_tree(self, obj, tags, ctx):
-        return obj._data
-
-    def from_yaml_tree(self, node, tag, ctx):
-        return Wcsinfo(node)
-
-class Guidestar(TaggedObjectNode):
-    _tag = "tag:stsci.edu:datamodels/roman/guidestar-1.0.0"
-
-class GuidestarConverter(TaggedObjectNodeConverter):
-    tags = ["tag:stsci.edu:datamodels/roman/guidestar-*"]
-    types = ["roman_datamodels.stnode.Guidestar"]
-
-    def to_yaml_tree(self, obj, tags, ctx):
-        return obj._data
-
-    def from_yaml_tree(self, node, tag, ctx):
-        return Guidestar(node)
-
-class Program(TaggedObjectNode):
-    _tag = "tag:stsci.edu:datamodels/roman/program-1.0.0"
-
-class ProgramConverter(TaggedObjectNodeConverter):
-    tags = ["tag:stsci.edu:datamodels/roman/program-*"]
-    types = ["roman_datamodels.stnode.Program"]
-
-    def to_yaml_tree(self, obj, tags, ctx):
-        return obj._data
-
-    def from_yaml_tree(self, node, tag, ctx):
-        return Program(node)
->>>>>>> da407b30
